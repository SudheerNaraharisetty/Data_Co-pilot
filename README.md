--- conflicted
+++ resolved
@@ -1,8 +1,6 @@
-## README.md
+# Data_Co-pilot
 
-# Data Co-pilot 
-
-A powerful command-line tool that lets you build structured datasets using natural language requests. The tool leverages local large language models (via Ollama) to generate high-quality tabular data and provides automatic data verification, visualization, and insights.
+A powerful command-line tool that acts as your AI co-pilot for dataset creation using natural language requests. The tool leverages local large language models (via Ollama) to generate high-quality tabular data and provides automatic data verification, visualization, and insights.
 
 ## Features
 
@@ -17,15 +15,14 @@
 
 ```bash
 # Clone the repository
-git clone https://github.com/SudheerNaraharisetty/data_Co-pilot.git
-cd dataset-builder
+git clone https://github.com/yourusername/Data_Co-pilot.git
+cd Data_Co-pilot
 
 # Install required dependencies
 pip install pandas ollama matplotlib seaborn numpy
 ```
 
 ## Requirements
-<<<<<<< HEAD
 
 - Python 3.7+
 - Ollama (with the `deepseek-r1:8b` model installed)
@@ -38,13 +35,13 @@
 
 ```bash
 # Launch the interactive CLI
-python dataset_builder.py
+python Data_Co-pilot.py
 
 # Specify a request directly from the command line
-python dataset_builder.py --request "list of top 10 tech companies in USA by revenue"
+python Data_Co-pilot.py --request "list of top 10 tech companies in USA by revenue"
 
 # Generate a dataset and immediately create visualizations
-python dataset_builder.py --finalize --visualize
+python Data_Co-pilot.py --finalize --visualize
 ```
 
 ### Example Workflow
@@ -60,7 +57,7 @@
 
 The tool uses a multi-stage pipeline:
 
-1. **Request Analysis**: The tool analyzes your natural language request to understand what data you need
+1. **Request Analysis**: Data_Co-pilot analyzes your natural language request to understand what data you need
 2. **Data Generation**: It queries the local Ollama LLM with specialized prompts to generate high-quality data
 3. **Verification**: Multiple verification layers ensure the data matches expected formats and facts
 4. **Correction**: When issues are detected, the tool can automatically correct the data
@@ -70,7 +67,7 @@
 
 ```bash
 # Create a dataset of companies
-python dataset_builder.py
+python Data_Co-pilot.py
 > Enter filename: tech_companies.csv
 > Enter request: List of top 10 tech companies by market cap
 > ... (follow the interactive prompts)
@@ -91,9 +88,4 @@
 
 ## Contributing
 
-Contributions are welcome! Please feel free to submit a Pull Request.
-=======
-- Python 3.6+
-- Ollama running locally
-- Required packages: pandas, ollama
->>>>>>> c04f525a
+Contributions are welcome! Please feel free to submit a Pull Request.